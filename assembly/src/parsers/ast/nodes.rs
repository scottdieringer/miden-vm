use vm_core::utils::collections::Vec;
use vm_core::Felt;

use crate::ProcedureId;

// Nodes
// ================================================================================================

/// A node in a AST that can represent a block, instruction or a control flow.
#[derive(Clone, PartialEq, Eq, Debug)]
pub enum Node {
    Instruction(Instruction),
    IfElse(Vec<Node>, Vec<Node>),
    Repeat(usize, Vec<Node>),
    While(Vec<Node>),
}

/// This holds the list of instructions supported in a Miden program.
/// This instruction list is used to hold reference to the instruction, and future be
/// used for MAST generation.
#[derive(Clone, PartialEq, Eq, Debug)]
pub enum Instruction {
    Assert,
    AssertEq,
    Assertz,
    Add,
    AddImm(Felt),
    Sub,
    SubImm(Felt),
    Mul,
    MulImm(Felt),
    Div,
    DivImm(Felt),
    Neg,
    Inv,
    Pow2,
    Exp,
    Not,
    And,
    Or,
    Xor,
    Eq,
    EqImm(Felt),
    Neq,
    NeqImm(Felt),
    Eqw,
    Lt,
    Lte,
    Gt,
    Gte,

    // ----- u32 manipulation ---------------------------------------------------------------
    U32Test,
    U32TestW,
    U32Assert,
    U32AssertW,
    U32Split,
    U32Cast,
    U32CheckedAdd,
    U32CheckedAddImm(u32),
    U32WrappingAdd,
    U32WrappingAddImm(u32),
    U32OverflowingAdd,
    U32OverflowingAddImm(u32),
    U32OverflowingAdd3,
    U32WrappingAdd3,
    U32CheckedSub,
    U32CheckedSubImm(u32),
    U32WrappingSub,
    U32WrappingSubImm(u32),
    U32OverflowingSub,
    U32OverflowingSubImm(u32),
    U32CheckedMul,
    U32CheckedMulImm(u32),
    U32WrappingMul,
    U32WrappingMulImm(u32),
    U32OverflowingMul,
    U32OverflowingMulImm(u32),
    U32OverflowingMadd,
    U32WrappingMadd,
    U32CheckedDiv,
    U32CheckedDivImm(u32),
    U32UncheckedDiv,
    U32UncheckedDivImm(u32),
    U32CheckedMod,
    U32CheckedModImm(u32),
    U32UncheckedMod,
    U32UncheckedModImm(u32),
    U32CheckedDivMod,
    U32CheckedDivModImm(u32),
    U32UncheckedDivMod,
    U32UncheckedDivModImm(u32),
    U32CheckedAnd,
    U32CheckedOr,
    U32CheckedXor,
    U32CheckedNot,
    U32CheckedShr,
    U32CheckedShrImm(u8),
    U32UncheckedShr,
    U32UncheckedShrImm(u8),
    U32CheckedShl,
    U32CheckedShlImm(u8),
    U32UncheckedShl,
    U32UncheckedShlImm(u8),
    U32CheckedRotr,
    U32CheckedRotrImm(u8),
    U32UncheckedRotr,
    U32UncheckedRotrImm(u8),
    U32CheckedRotl,
    U32CheckedRotlImm(u8),
    U32UncheckedRotl,
    U32UncheckedRotlImm(u8),
    U32CheckedEq,
    U32CheckedEqImm(u32),
    U32CheckedNeq,
    U32CheckedNeqImm(u32),
    U32CheckedLt,
    U32UncheckedLt,
    U32CheckedLte,
    U32UncheckedLte,
    U32CheckedGt,
    U32UncheckedGt,
    U32CheckedGte,
    U32UncheckedGte,
    U32CheckedMin,
    U32UncheckedMin,
    U32CheckedMax,
    U32UncheckedMax,

    // ----- stack manipulation ---------------------------------------------------------------
    Drop,
    DropW,
    PadW,
    Dup0,
    Dup1,
    Dup2,
    Dup3,
    Dup4,
    Dup5,
    Dup6,
    Dup7,
    Dup8,
    Dup9,
    Dup10,
    Dup11,
    Dup12,
    Dup13,
    Dup14,
    Dup15,
    DupW0,
    DupW1,
    DupW2,
    DupW3,
    Swap,
    Swap2,
    Swap3,
    Swap4,
    Swap5,
    Swap6,
    Swap7,
    Swap8,
    Swap9,
    Swap10,
    Swap11,
    Swap12,
    Swap13,
    Swap14,
    Swap15,
    SwapW,
    SwapW2,
    SwapW3,
    SwapDW,
    MovUp2,
    MovUp3,
    MovUp4,
    MovUp5,
    MovUp6,
    MovUp7,
    MovUp8,
    MovUp9,
    MovUp10,
    MovUp11,
    MovUp12,
    MovUp13,
    MovUp14,
    MovUp15,
    MovUpW2,
    MovUpW3,
    MovDn2,
    MovDn3,
    MovDn4,
    MovDn5,
    MovDn6,
    MovDn7,
    MovDn8,
    MovDn9,
    MovDn10,
    MovDn11,
    MovDn12,
    MovDn13,
    MovDn14,
    MovDn15,
    MovDnW2,
    MovDnW3,
    CSwap,
    CSwapW,
    CDrop,
    CDropW,

    // ----- input / output operations --------------------------------------------------------
    Adv(Felt),
    Locaddr(Felt),
    Sdepth,
    MemLoad,
    MemLoadImm(Felt),
    MemLoadW,
    MemLoadWImm(Felt),
    LocLoad(Felt),
    LocLoadW(Felt),
    MemStore,
    MemStoreImm(Felt),
    LocStore(Felt),
    MemStoreW,
    MemStoreWImm(Felt),
    LocStoreW(Felt),
    LoadWAdv,

    PushConstants(Vec<Felt>),
    AdvU64Div,
    AdvPush(Felt),
    AdvLoadW(Felt),

    // ----- cryptographic operations ---------------------------------------------------------
    RPHash,
    RPPerm,
    MTreeGet,
    MTreeSet,
    MTreeCWM,

    // ----- exec / call ----------------------------------------------------------------------
<<<<<<< HEAD
    ExecLocal(u32),
    ExecImported(ProcedureId),
    CallLocal(u32),
    CallImported(ProcedureId),
=======
    ExecLocal(u16),
    ExecImported([u8; 24]),
    CallLocal(u16),
    CallImported([u8; 24]),
>>>>>>> 48bd35b3
}<|MERGE_RESOLUTION|>--- conflicted
+++ resolved
@@ -238,15 +238,8 @@
     MTreeCWM,
 
     // ----- exec / call ----------------------------------------------------------------------
-<<<<<<< HEAD
-    ExecLocal(u32),
+    ExecLocal(u16),
     ExecImported(ProcedureId),
-    CallLocal(u32),
+    CallLocal(u16),
     CallImported(ProcedureId),
-=======
-    ExecLocal(u16),
-    ExecImported([u8; 24]),
-    CallLocal(u16),
-    CallImported([u8; 24]),
->>>>>>> 48bd35b3
 }