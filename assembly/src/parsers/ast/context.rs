--- conflicted
+++ resolved
@@ -1,13 +1,8 @@
 use crate::ProcedureId;
 
 use super::{
-<<<<<<< HEAD
-    io_ops, stack_ops, u32_ops, AssemblyError, Instruction, Node, ProcMap, ProcedureAst, Token,
-    TokenStream, MODULE_PATH_DELIM,
-=======
     io_ops, stack_ops, u32_ops, AssemblyError, Instruction, LocalProcMap, Node, ProcedureAst,
-    Token, TokenStream, MODULE_PATH_DELIM, PROC_DIGEST_SIZE,
->>>>>>> 48bd35b3
+    Token, TokenStream, MODULE_PATH_DELIM,
 };
 use vm_core::utils::{
     collections::{BTreeMap, Vec},
